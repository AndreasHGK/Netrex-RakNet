--- conflicted
+++ resolved
@@ -2,9 +2,5 @@
 
 # Ignore lock files
 Cargo.lock
-<<<<<<< HEAD
 
-*.old/
-=======
-*.old/*
->>>>>>> 5b445f63
+*.old/